﻿//------------------------------------------------------------------------------
//
// Copyright (c) Microsoft Corporation.
// All rights reserved.
//
// This code is licensed under the MIT License.
//
// Permission is hereby granted, free of charge, to any person obtaining a copy
// of this software and associated documentation files(the "Software"), to deal
// in the Software without restriction, including without limitation the rights
// to use, copy, modify, merge, publish, distribute, sublicense, and / or sell
// copies of the Software, and to permit persons to whom the Software is
// furnished to do so, subject to the following conditions :
//
// The above copyright notice and this permission notice shall be included in
// all copies or substantial portions of the Software.
//
// THE SOFTWARE IS PROVIDED "AS IS", WITHOUT WARRANTY OF ANY KIND, EXPRESS OR
// IMPLIED, INCLUDING BUT NOT LIMITED TO THE WARRANTIES OF MERCHANTABILITY,
// FITNESS FOR A PARTICULAR PURPOSE AND NONINFRINGEMENT.IN NO EVENT SHALL THE
// AUTHORS OR COPYRIGHT HOLDERS BE LIABLE FOR ANY CLAIM, DAMAGES OR OTHER
// LIABILITY, WHETHER IN AN ACTION OF CONTRACT, TORT OR OTHERWISE, ARISING FROM,
// OUT OF OR IN CONNECTION WITH THE SOFTWARE OR THE USE OR OTHER DEALINGS IN
// THE SOFTWARE.
//
//------------------------------------------------------------------------------

using System;
using System.Collections.Generic;
using System.Linq;
using System.Security.Claims;
using System.Text;
using System.Text.RegularExpressions;
using Microsoft.IdentityModel.Json;
using Microsoft.IdentityModel.Json.Linq;
using Microsoft.IdentityModel.Logging;
using Microsoft.IdentityModel.Tokens;
using TokenLogMessages = Microsoft.IdentityModel.Tokens.LogMessages;

namespace Microsoft.IdentityModel.JsonWebTokens
{
    /// <summary>
    /// A <see cref="SecurityTokenHandler"/> designed for creating and validating Json Web Tokens.
    /// See: http://tools.ietf.org/html/rfc7519 and http://www.rfc-editor.org/info/rfc7515.
    /// </summary>
    public class JsonWebTokenHandler : TokenHandler
    {
        /// <summary>
        /// Gets the Base64Url encoded string representation of the following JWT header:
        /// { <see cref="JwtHeaderParameterNames.Alg"/>, <see cref="SecurityAlgorithms.None"/> }.
        /// </summary>
        /// <return>The Base64Url encoded string representation of the unsigned JWT header.</return>
        public const string Base64UrlEncodedUnsignedJWSHeader = "eyJhbGciOiJub25lIn0";

        /// <summary>
        /// Gets the type of the <see cref="JsonWebToken"/>.
        /// </summary>
        /// <return>The type of <see cref="JsonWebToken"/></return>
        public Type TokenType => typeof(JsonWebToken);

        /// <summary>
        /// Determines if the string is a well formed Json Web Token (JWT).
        /// <para>see: http://tools.ietf.org/html/rfc7519 </para>
        /// </summary>
        /// <param name="token">String that should represent a valid JWT.</param>
        /// <remarks>Uses <see cref="Regex.IsMatch(string, string)"/> matching:
        /// <para>JWS: @"^[A-Za-z0-9-_]+\.[A-Za-z0-9-_]+\.[A-Za-z0-9-_]*$"</para>
        /// <para>JWE: (dir): @"^[A-Za-z0-9-_]+\.\.[A-Za-z0-9-_]+\.[A-Za-z0-9-_]+\.[A-Za-z0-9-_]*$"</para>
        /// <para>JWE: (wrappedkey): @"^[A-Za-z0-9-_]+\.[A-Za-z0-9-_]+\.[A-Za-z0-9-_]+\.[A-Za-z0-9-_]+\.[A-Za-z0-9-_]$"</para>
        /// </remarks>
        /// <returns>
        /// <para>'false' if the token is null or whitespace.</para>
        /// <para>'false' if token.Length is greater than <see cref="TokenHandler.MaximumTokenSizeInBytes"/>.</para>
        /// <para>'true' if the token is in JSON compact serialization format.</para>
        /// </returns>
        public virtual bool CanReadToken(string token)
        {
            if (string.IsNullOrWhiteSpace(token))
                return false;

            if (token.Length > MaximumTokenSizeInBytes)
            {
                LogHelper.LogInformation(TokenLogMessages.IDX10209, token.Length, MaximumTokenSizeInBytes);
                return false;
            }

            switch (JwtTokenUtilities.CountTokenJwtParts(token))
            {
                case JwtConstants.JwsSegmentCount:
                    return JwtTokenUtilities.RegexJws.IsMatch(token);
                case JwtConstants.JweSegmentCount:
                    return JwtTokenUtilities.RegexJwe.IsMatch(token);
                default:
                    LogHelper.LogInformation(LogMessages.IDX14107);
                    return false;
            }
        }

        /// <summary>
        /// Returns a value that indicates if this handler can validate a <see cref="SecurityToken"/>.
        /// </summary>
        /// <returns>'true', indicating this instance can validate a <see cref="JsonWebToken"/>.</returns>
        public virtual bool CanValidateToken => true;

        private static JObject CreateDefaultJWEHeader(EncryptingCredentials encryptingCredentials, string compressionAlgorithm, string tokenType)
        {
            var header = new JObject();
            header.Add(JwtHeaderParameterNames.Alg, encryptingCredentials.Alg);
            header.Add(JwtHeaderParameterNames.Enc, encryptingCredentials.Enc);

            if (!string.IsNullOrEmpty(encryptingCredentials.Key.KeyId))
                header.Add(JwtHeaderParameterNames.Kid, encryptingCredentials.Key.KeyId);

            if (!string.IsNullOrEmpty(compressionAlgorithm))
                header.Add(JwtHeaderParameterNames.Zip, compressionAlgorithm);

            if (string.IsNullOrEmpty(tokenType))
                header.Add(JwtHeaderParameterNames.Typ, JwtConstants.HeaderType);
            else
                header.Add(JwtHeaderParameterNames.Typ, tokenType);

            return header;
        }

        private static JObject CreateDefaultJWSHeader(SigningCredentials signingCredentials, string tokenType)
        {
            JObject header;
            if (signingCredentials == null)
            {
                header = new JObject()
                {
                    {JwtHeaderParameterNames.Alg, SecurityAlgorithms.None }
                };
            }
            else
            {
                header = new JObject()
                {
                    { JwtHeaderParameterNames.Alg, signingCredentials.Algorithm }
                };

                if (signingCredentials.Key.KeyId != null)
                    header.Add(JwtHeaderParameterNames.Kid, signingCredentials.Key.KeyId);

                if (signingCredentials.Key is X509SecurityKey x509SecurityKey)
                    header[JwtHeaderParameterNames.X5t] = x509SecurityKey.X5t;
            }

            if (string.IsNullOrEmpty(tokenType))
                header.Add(JwtHeaderParameterNames.Typ, JwtConstants.HeaderType);
            else
                header.Add(JwtHeaderParameterNames.Typ, tokenType);

            return header;
        }

        /// <summary>
        /// Creates an unsigned JWS (Json Web Signature).
        /// </summary>
        /// <param name="payload">A string containing JSON which represents the JWT token payload.</param>
        /// <exception cref="ArgumentNullException">if <paramref name="payload"/> is null.</exception>
        /// <returns>A JWS in Compact Serialization Format.</returns>
        public virtual string CreateToken(string payload)
        {
            if (string.IsNullOrEmpty(payload))
                throw LogHelper.LogArgumentNullException(nameof(payload));

            return CreateTokenPrivate(JObject.Parse(payload), null, null, null, null, null);
        }

        /// <summary>
        /// Creates an unsigned JWS (Json Web Signature).
        /// </summary>
        /// <param name="payload">A string containing JSON which represents the JWT token payload.</param>
        /// <param name="additionalHeaderClaims">Defines the dictionary containing any custom header claims that need to be added to the JWT token header.</param>
        /// <exception cref="ArgumentNullException">if <paramref name="payload"/> is null.</exception>
        /// <exception cref="ArgumentNullException">if <paramref name="additionalHeaderClaims"/> is null.</exception>
        /// <returns>A JWS in Compact Serialization Format.</returns>
        public virtual string CreateToken(string payload, IDictionary<string, object> additionalHeaderClaims)
        {
            if (string.IsNullOrEmpty(payload))
                throw LogHelper.LogArgumentNullException(nameof(payload));

            if (additionalHeaderClaims == null)
                throw LogHelper.LogArgumentNullException(nameof(additionalHeaderClaims));

            return CreateTokenPrivate(JObject.Parse(payload), null, null, null, additionalHeaderClaims, null);
        }

        /// <summary>
        /// Creates a JWS (Json Web Signature).
        /// </summary>
        /// <param name="payload">A string containing JSON which represents the JWT token payload.</param>
        /// <param name="signingCredentials">Defines the security key and algorithm that will be used to sign the JWS.</param>
        /// <exception cref="ArgumentNullException">if <paramref name="payload"/> is null.</exception>
        /// <exception cref="ArgumentNullException">if <paramref name="signingCredentials"/> is null.</exception>
        /// <returns>A JWS in Compact Serialization Format.</returns>
        public virtual string CreateToken(string payload, SigningCredentials signingCredentials)
        {
            if (string.IsNullOrEmpty(payload))
                throw LogHelper.LogArgumentNullException(nameof(payload));

            if (signingCredentials == null)
                throw LogHelper.LogArgumentNullException(nameof(signingCredentials));

            return CreateTokenPrivate(JObject.Parse(payload), signingCredentials, null, null, null, null);
        }

        /// <summary>
        /// Creates a JWS (Json Web Signature).
        /// </summary>
        /// <param name="payload">A string containing JSON which represents the JWT token payload.</param>
        /// <param name="signingCredentials">Defines the security key and algorithm that will be used to sign the JWS.</param>
        /// <param name="additionalHeaderClaims">Defines the dictionary containing any custom header claims that need to be added to the JWT token header.</param>
        /// <exception cref="ArgumentNullException">if <paramref name="payload"/> is null.</exception>
        /// <exception cref="ArgumentNullException">if <paramref name="signingCredentials"/> is null.</exception>
        /// <exception cref="ArgumentNullException">if <paramref name="additionalHeaderClaims"/> is null.</exception>
        /// <exception cref="SecurityTokenException">if <see cref="JwtHeaderParameterNames.Alg"/>, <see cref="JwtHeaderParameterNames.Kid"/>
        /// <see cref="JwtHeaderParameterNames.X5t"/>, <see cref="JwtHeaderParameterNames.Enc"/>, and/or <see cref="JwtHeaderParameterNames.Zip"/>
        /// are present inside of <paramref name="additionalHeaderClaims"/>.</exception>
        /// <returns>A JWS in Compact Serialization Format.</returns>
        public virtual string CreateToken(string payload, SigningCredentials signingCredentials, IDictionary<string, object> additionalHeaderClaims)
        {
            if (string.IsNullOrEmpty(payload))
                throw LogHelper.LogArgumentNullException(nameof(payload));

            if (signingCredentials == null)
                throw LogHelper.LogArgumentNullException(nameof(signingCredentials));

            if (additionalHeaderClaims == null)
                throw LogHelper.LogArgumentNullException(nameof(additionalHeaderClaims));

            return CreateTokenPrivate(JObject.Parse(payload), signingCredentials, null, null, additionalHeaderClaims, null);
        }

        /// <summary>
        /// Creates a JWS(Json Web Signature).
        /// </summary>
        /// <param name="tokenDescriptor">A <see cref="SecurityTokenDescriptor"/> that contains details of contents of the token.</param>
        /// <returns>A JWS in Compact Serialization Format.</returns>
        public virtual string CreateToken(SecurityTokenDescriptor tokenDescriptor)
        {
            if (tokenDescriptor == null)
                throw LogHelper.LogArgumentNullException(nameof(tokenDescriptor));

            if ((tokenDescriptor.Subject == null || !tokenDescriptor.Subject.Claims.Any())
                && (tokenDescriptor.Claims == null || tokenDescriptor.Claims.Count == 0))
                LogHelper.LogWarning(LogMessages.IDX14114, nameof(SecurityTokenDescriptor), nameof(SecurityTokenDescriptor.Subject), nameof(SecurityTokenDescriptor.Claims));

            JObject payload;
            if (tokenDescriptor.Subject != null)
                payload = JObject.FromObject(TokenUtilities.CreateDictionaryFromClaims(tokenDescriptor.Subject.Claims));
            else
                payload = new JObject();

            // If a key is present in both tokenDescriptor.Subject.Claims and tokenDescriptor.Claims, the value present in tokenDescriptor.Claims is the
            // one that takes precedence and will remain after the merge. Key comparison is case sensitive. 
            if (tokenDescriptor.Claims != null && tokenDescriptor.Claims.Count > 0)
                payload.Merge(JObject.FromObject(tokenDescriptor.Claims), new JsonMergeSettings { MergeArrayHandling = MergeArrayHandling.Replace });

            if (tokenDescriptor.Audience != null)
            {
                if (payload.ContainsKey(JwtRegisteredClaimNames.Aud))
                    LogHelper.LogInformation(LogHelper.FormatInvariant(LogMessages.IDX14113, nameof(tokenDescriptor.Audience)));

                payload[JwtRegisteredClaimNames.Aud] = tokenDescriptor.Audience;
            }

            if (tokenDescriptor.Expires.HasValue)
            {
                if (payload.ContainsKey(JwtRegisteredClaimNames.Exp))
                    LogHelper.LogInformation(LogHelper.FormatInvariant(LogMessages.IDX14113, nameof(tokenDescriptor.Expires)));

                payload[JwtRegisteredClaimNames.Exp] = EpochTime.GetIntDate(tokenDescriptor.Expires.Value);
            }

            if (tokenDescriptor.Issuer != null)
            {
                if (payload.ContainsKey(JwtRegisteredClaimNames.Iss))
                    LogHelper.LogInformation(LogHelper.FormatInvariant(LogMessages.IDX14113, nameof(tokenDescriptor.Issuer)));

                payload[JwtRegisteredClaimNames.Iss] = tokenDescriptor.Issuer;
            }

            if (tokenDescriptor.IssuedAt.HasValue)
            {
                if (payload.ContainsKey(JwtRegisteredClaimNames.Iat))
                    LogHelper.LogInformation(LogHelper.FormatInvariant(LogMessages.IDX14113, nameof(tokenDescriptor.IssuedAt)));

                payload[JwtRegisteredClaimNames.Iat] = EpochTime.GetIntDate(tokenDescriptor.IssuedAt.Value);
            }

            if (tokenDescriptor.NotBefore.HasValue)
            {
                if (payload.ContainsKey(JwtRegisteredClaimNames.Nbf))
                    LogHelper.LogInformation(LogHelper.FormatInvariant(LogMessages.IDX14113, nameof(tokenDescriptor.NotBefore)));

                payload[JwtRegisteredClaimNames.Nbf] = EpochTime.GetIntDate(tokenDescriptor.NotBefore.Value);
            }

            return CreateTokenPrivate(payload, tokenDescriptor.SigningCredentials, tokenDescriptor.EncryptingCredentials, tokenDescriptor.CompressionAlgorithm, tokenDescriptor.AdditionalHeaderClaims, tokenDescriptor.TokenType);
        }

        /// <summary>
        /// Creates a JWE (Json Web Encryption).
        /// </summary>
        /// <param name="payload">A string containing JSON which represents the JWT token payload.</param>
        /// <param name="encryptingCredentials">Defines the security key and algorithm that will be used to encrypt the JWT.</param>
        /// <returns>A JWE in compact serialization format.</returns>
        public virtual string CreateToken(string payload, EncryptingCredentials encryptingCredentials)
        {
            if (string.IsNullOrEmpty(payload))
                throw LogHelper.LogArgumentNullException(nameof(payload));

            if (encryptingCredentials == null)
                throw LogHelper.LogArgumentNullException(nameof(encryptingCredentials));

            return CreateTokenPrivate(JObject.Parse(payload), null, encryptingCredentials, null, null, null);
        }

        /// <summary>
        /// Creates a JWE (Json Web Encryption).
        /// </summary>
        /// <param name="payload">A string containing JSON which represents the JWT token payload.</param>
        /// <param name="signingCredentials">Defines the security key and algorithm that will be used to sign the JWT.</param>
        /// <param name="encryptingCredentials">Defines the security key and algorithm that will be used to encrypt the JWT.</param>
        /// <exception cref="ArgumentNullException">if <paramref name="payload"/> is null.</exception>
        /// <exception cref="ArgumentNullException">if <paramref name="signingCredentials"/> is null.</exception>
        /// <exception cref="ArgumentNullException">if <paramref name="encryptingCredentials"/> is null.</exception>
        /// <returns>A JWE in compact serialization format.</returns>
        public virtual string CreateToken(string payload, SigningCredentials signingCredentials, EncryptingCredentials encryptingCredentials)
        {
            if (string.IsNullOrEmpty(payload))
                throw LogHelper.LogArgumentNullException(nameof(payload));

            if (signingCredentials == null)
                throw LogHelper.LogArgumentNullException(nameof(signingCredentials));

            if (encryptingCredentials == null)
                throw LogHelper.LogArgumentNullException(nameof(encryptingCredentials));

            return CreateTokenPrivate(JObject.Parse(payload), signingCredentials, encryptingCredentials, null, null, null);
        }

        /// <summary>
        /// Creates a JWE (Json Web Encryption).
        /// </summary>
        /// <param name="payload">A string containing JSON which represents the JWT token payload.</param>
        /// <param name="signingCredentials">Defines the security key and algorithm that will be used to sign the JWT.</param>
        /// <param name="encryptingCredentials">Defines the security key and algorithm that will be used to encrypt the JWT.</param>
        /// <param name="additionalHeaderClaims">Defines the dictionary containing any custom header claims that need to be added to the outer JWT token header.</param>
        /// <exception cref="ArgumentNullException">if <paramref name="payload"/> is null.</exception>
        /// <exception cref="ArgumentNullException">if <paramref name="signingCredentials"/> is null.</exception>
        /// <exception cref="ArgumentNullException">if <paramref name="encryptingCredentials"/> is null.</exception>
        /// <exception cref="ArgumentNullException">if <paramref name="additionalHeaderClaims"/> is null.</exception>
        /// <exception cref="SecurityTokenException">if <see cref="JwtHeaderParameterNames.Alg"/>, <see cref="JwtHeaderParameterNames.Kid"/>
        /// <see cref="JwtHeaderParameterNames.X5t"/>, <see cref="JwtHeaderParameterNames.Enc"/>, and/or <see cref="JwtHeaderParameterNames.Zip"/>
        /// are present inside of <paramref name="additionalHeaderClaims"/>.</exception>
        /// <returns>A JWE in compact serialization format.</returns>
        public virtual string CreateToken(string payload, SigningCredentials signingCredentials, EncryptingCredentials encryptingCredentials, IDictionary<string, object> additionalHeaderClaims)
        {
            if (string.IsNullOrEmpty(payload))
                throw LogHelper.LogArgumentNullException(nameof(payload));

            if (signingCredentials == null)
                throw LogHelper.LogArgumentNullException(nameof(signingCredentials));

            if (encryptingCredentials == null)
                throw LogHelper.LogArgumentNullException(nameof(encryptingCredentials));

            if (additionalHeaderClaims == null)
                throw LogHelper.LogArgumentNullException(nameof(additionalHeaderClaims));

            return CreateTokenPrivate(JObject.Parse(payload), signingCredentials, encryptingCredentials, null, additionalHeaderClaims, null);
        }

        /// <summary>
        /// Creates a JWE (Json Web Encryption).
        /// </summary>
        /// <param name="payload">A string containing JSON which represents the JWT token payload.</param>
        /// <param name="encryptingCredentials">Defines the security key and algorithm that will be used to encrypt the JWT.</param>
        /// <param name="compressionAlgorithm">Defines the compression algorithm that will be used to compress the JWT token payload.</param>
        /// <returns>A JWE in compact serialization format.</returns>
        public virtual string CreateToken(string payload, EncryptingCredentials encryptingCredentials, string compressionAlgorithm)
        {
            if (string.IsNullOrEmpty(payload))
                throw LogHelper.LogArgumentNullException(nameof(payload));

            if (encryptingCredentials == null)
                throw LogHelper.LogArgumentNullException(nameof(encryptingCredentials));

            if (string.IsNullOrEmpty(compressionAlgorithm))
                throw LogHelper.LogArgumentNullException(nameof(compressionAlgorithm));

            return CreateTokenPrivate(JObject.Parse(payload), null, encryptingCredentials, compressionAlgorithm, null, null);
        }

        /// <summary>
        /// Creates a JWE (Json Web Encryption).
        /// </summary>
        /// <param name="payload">A string containing JSON which represents the JWT token payload.</param>
        /// <param name="signingCredentials">Defines the security key and algorithm that will be used to sign the JWT.</param>
        /// <param name="encryptingCredentials">Defines the security key and algorithm that will be used to encrypt the JWT.</param>
        /// <param name="compressionAlgorithm">Defines the compression algorithm that will be used to compress the JWT token payload.</param>
        /// <exception cref="ArgumentNullException">if <paramref name="payload"/> is null.</exception>
        /// <exception cref="ArgumentNullException">if <paramref name="signingCredentials"/> is null.</exception>
        /// <exception cref="ArgumentNullException">if <paramref name="encryptingCredentials"/> is null.</exception>
        /// <exception cref="ArgumentNullException">if <paramref name="compressionAlgorithm"/> is null.</exception>
        /// <returns>A JWE in compact serialization format.</returns>
        public virtual string CreateToken(string payload, SigningCredentials signingCredentials, EncryptingCredentials encryptingCredentials, string compressionAlgorithm)
        {
            if (string.IsNullOrEmpty(payload))
                throw LogHelper.LogArgumentNullException(nameof(payload));

            if (signingCredentials == null)
                throw LogHelper.LogArgumentNullException(nameof(signingCredentials));

            if (encryptingCredentials == null)
                throw LogHelper.LogArgumentNullException(nameof(encryptingCredentials));

            if (string.IsNullOrEmpty(compressionAlgorithm))
                throw LogHelper.LogArgumentNullException(nameof(compressionAlgorithm));

            return CreateTokenPrivate(JObject.Parse(payload), signingCredentials, encryptingCredentials, compressionAlgorithm, null, null);
        }

        /// <summary>
        /// Creates a JWE (Json Web Encryption).
        /// </summary>
        /// <param name="payload">A string containing JSON which represents the JWT token payload.</param>
        /// <param name="signingCredentials">Defines the security key and algorithm that will be used to sign the JWT.</param>
        /// <param name="encryptingCredentials">Defines the security key and algorithm that will be used to encrypt the JWT.</param>
        /// <param name="compressionAlgorithm">Defines the compression algorithm that will be used to compress the JWT token payload.</param>       
        /// <param name="additionalHeaderClaims">Defines the dictionary containing any custom header claims that need to be added to the outer JWT token header.</param>
        /// <exception cref="ArgumentNullException">if <paramref name="payload"/> is null.</exception>
        /// <exception cref="ArgumentNullException">if <paramref name="signingCredentials"/> is null.</exception>
        /// <exception cref="ArgumentNullException">if <paramref name="encryptingCredentials"/> is null.</exception>
        /// <exception cref="ArgumentNullException">if <paramref name="compressionAlgorithm"/> is null.</exception>
        /// <exception cref="ArgumentNullException">if <paramref name="additionalHeaderClaims"/> is null.</exception>
        /// <exception cref="SecurityTokenException">if <see cref="JwtHeaderParameterNames.Alg"/>, <see cref="JwtHeaderParameterNames.Kid"/>
        /// <see cref="JwtHeaderParameterNames.X5t"/>, <see cref="JwtHeaderParameterNames.Enc"/>, and/or <see cref="JwtHeaderParameterNames.Zip"/>
        /// are present inside of <paramref name="additionalHeaderClaims"/>.</exception>
        /// <returns>A JWE in compact serialization format.</returns>
        public virtual string CreateToken(string payload, SigningCredentials signingCredentials, EncryptingCredentials encryptingCredentials, string compressionAlgorithm, IDictionary<string, object> additionalHeaderClaims)
        {
            if (string.IsNullOrEmpty(payload))
                throw LogHelper.LogArgumentNullException(nameof(payload));

            if (signingCredentials == null)
                throw LogHelper.LogArgumentNullException(nameof(signingCredentials));

            if (encryptingCredentials == null)
                throw LogHelper.LogArgumentNullException(nameof(encryptingCredentials));

            if (string.IsNullOrEmpty(compressionAlgorithm))
                throw LogHelper.LogArgumentNullException(nameof(compressionAlgorithm));

            if (additionalHeaderClaims == null)
                throw LogHelper.LogArgumentNullException(nameof(additionalHeaderClaims));

            return CreateTokenPrivate(JObject.Parse(payload), signingCredentials, encryptingCredentials, compressionAlgorithm, additionalHeaderClaims, null);
        }

        private string CreateTokenPrivate(JObject payload, SigningCredentials signingCredentials, EncryptingCredentials encryptingCredentials, string compressionAlgorithm, IDictionary<string, object> additionalHeaderClaims, string tokenType)
        {
            if (additionalHeaderClaims?.Count > 0 && additionalHeaderClaims.Keys.Intersect(JwtTokenUtilities.DefaultHeaderParameters, StringComparer.OrdinalIgnoreCase).Any())
                throw LogHelper.LogExceptionMessage(new SecurityTokenException(LogHelper.FormatInvariant(LogMessages.IDX14116, nameof(additionalHeaderClaims), string.Join(", ", JwtTokenUtilities.DefaultHeaderParameters))));

            var header = CreateDefaultJWSHeader(signingCredentials, tokenType);

            if (encryptingCredentials == null && additionalHeaderClaims != null && additionalHeaderClaims.Count > 0)
                header.Merge(JObject.FromObject(additionalHeaderClaims));

            var rawHeader = Base64UrlEncoder.Encode(Encoding.UTF8.GetBytes(header.ToString(Formatting.None)));

            if (SetDefaultTimesOnTokenCreation)
            {
                var now = EpochTime.GetIntDate(DateTime.UtcNow);
                if (!payload.TryGetValue(JwtRegisteredClaimNames.Exp, out _))
                    payload.Add(JwtRegisteredClaimNames.Exp, now + (TokenLifetimeInMinutes * 60));

                if (!payload.TryGetValue(JwtRegisteredClaimNames.Iat, out _))
                    payload.Add(JwtRegisteredClaimNames.Iat, now);

                if (!payload.TryGetValue(JwtRegisteredClaimNames.Nbf, out _))
                    payload.Add(JwtRegisteredClaimNames.Nbf, now);
            }

            var rawPayload = Base64UrlEncoder.Encode(Encoding.UTF8.GetBytes(payload.ToString(Formatting.None)));
            var message = rawHeader + "." + rawPayload;
            var rawSignature = signingCredentials == null ? string.Empty : JwtTokenUtilities.CreateEncodedSignature(message, signingCredentials);

            if (encryptingCredentials != null)
                return EncryptTokenPrivate(message + "." + rawSignature, encryptingCredentials, compressionAlgorithm, additionalHeaderClaims, tokenType);

            return message + "." + rawSignature;
        }

        /// <summary>
        /// Compress a JWT token string.
        /// </summary>
        /// <param name="token"></param>
        /// <param name="compressionAlgorithm"></param>
        /// <exception cref="ArgumentNullException">if <paramref name="token"/> is null.</exception>
        /// <exception cref="ArgumentNullException">if <paramref name="compressionAlgorithm"/> is null.</exception>
        /// <exception cref="NotSupportedException">if the compression algorithm is not supported.</exception>
        /// <returns>Compressed JWT token bytes.</returns>
        private static byte[] CompressToken(string token, string compressionAlgorithm)
        {
            if (token == null)
                throw LogHelper.LogArgumentNullException(nameof(token));

            if (string.IsNullOrEmpty(compressionAlgorithm))
                throw LogHelper.LogArgumentNullException(nameof(compressionAlgorithm));

            if (!CompressionProviderFactory.Default.IsSupportedAlgorithm(compressionAlgorithm))
                throw LogHelper.LogExceptionMessage(new NotSupportedException(LogHelper.FormatInvariant(TokenLogMessages.IDX10682, compressionAlgorithm)));

            var compressionProvider = CompressionProviderFactory.Default.CreateCompressionProvider(compressionAlgorithm);

            return compressionProvider.Compress(Encoding.UTF8.GetBytes(token)) ?? throw LogHelper.LogExceptionMessage(new InvalidOperationException(LogHelper.FormatInvariant(TokenLogMessages.IDX10680, compressionAlgorithm)));
        }

        /// <summary>
        /// Creates a <see cref="ClaimsIdentity"/> from a <see cref="JsonWebToken"/>.
        /// </summary>
        /// <param name="jwtToken">The <see cref="JsonWebToken"/> to use as a <see cref="Claim"/> source.</param>
        /// <param name="validationParameters"> Contains parameters for validating the token.</param>
        /// <returns>A <see cref="ClaimsIdentity"/> containing the <see cref="JsonWebToken.Claims"/>.</returns>
        protected virtual ClaimsIdentity CreateClaimsIdentity(JsonWebToken jwtToken, TokenValidationParameters validationParameters)
        {
            if (jwtToken == null)
                throw LogHelper.LogArgumentNullException(nameof(jwtToken));

            if (validationParameters == null)
                throw LogHelper.LogArgumentNullException(nameof(validationParameters));

            var actualIssuer = jwtToken.Issuer;
            if (string.IsNullOrWhiteSpace(actualIssuer))
            {
                LogHelper.LogVerbose(TokenLogMessages.IDX10244, ClaimsIdentity.DefaultIssuer);
                actualIssuer = ClaimsIdentity.DefaultIssuer;
            }

            return CreateClaimsIdentity(jwtToken, validationParameters, actualIssuer);
        }

        private ClaimsIdentity CreateClaimsIdentity(JsonWebToken jwtToken, TokenValidationParameters validationParameters, string actualIssuer)
        {
            ClaimsIdentity identity = validationParameters.CreateClaimsIdentity(jwtToken, actualIssuer);
            foreach (Claim jwtClaim in jwtToken.Claims)
            {
                string claimType = jwtClaim.Type;
                if (claimType == ClaimTypes.Actor)
                {
                    if (identity.Actor != null)
                        throw LogHelper.LogExceptionMessage(new InvalidOperationException(LogHelper.FormatInvariant(LogMessages.IDX14112, JwtRegisteredClaimNames.Actort, jwtClaim.Value)));

                    if (CanReadToken(jwtClaim.Value))
                    {
                        JsonWebToken actor = ReadToken(jwtClaim.Value) as JsonWebToken;
                        identity.Actor = CreateClaimsIdentity(actor, validationParameters, actualIssuer);
                    }
                }

                if (jwtClaim.Properties.Count == 0)
                {
                    identity.AddClaim(new Claim(claimType, jwtClaim.Value, jwtClaim.ValueType, actualIssuer, actualIssuer, identity));
                }
                else
                {
                    Claim claim = new Claim(claimType, jwtClaim.Value, jwtClaim.ValueType, actualIssuer, actualIssuer, identity);

                    foreach (var kv in jwtClaim.Properties)
                        claim.Properties[kv.Key] = kv.Value;

                    identity.AddClaim(claim);
                }
            }

            return identity;
        }

        /// <summary>
        /// Decrypts a JWE and returns the clear text
        /// </summary>
        /// <param name="jwtToken">the JWE that contains the cypher text.</param>
        /// <param name="validationParameters">contains crypto material.</param>
        /// <returns>the decoded / cleartext contents of the JWE.</returns>
        /// <exception cref="ArgumentNullException">if <paramref name="jwtToken"/> is null.</exception>
        /// <exception cref="ArgumentNullException">if <paramref name="validationParameters"/>  is null.</exception>
        /// <exception cref="SecurityTokenException">if '<paramref name="jwtToken"/> .Enc' is null or empty.</exception>
        /// <exception cref="SecurityTokenDecompressionFailedException">if decompression failed.</exception>
        /// <exception cref="SecurityTokenEncryptionKeyNotFoundException">if '<paramref name="jwtToken"/> .Kid' is not null AND decryption fails.</exception>
        /// <exception cref="SecurityTokenDecryptionFailedException">if the JWE was not able to be decrypted.</exception>
        public string DecryptToken(JsonWebToken jwtToken, TokenValidationParameters validationParameters)
        {
            if (jwtToken == null)
                throw LogHelper.LogArgumentNullException(nameof(jwtToken));

            if (validationParameters == null)
                throw LogHelper.LogArgumentNullException(nameof(validationParameters));

            if (string.IsNullOrEmpty(jwtToken.Enc))
                throw LogHelper.LogExceptionMessage(new SecurityTokenException(LogHelper.FormatInvariant(TokenLogMessages.IDX10612)));

            var keys = GetContentEncryptionKeys(jwtToken, validationParameters);
            return JwtTokenUtilities.DecryptJwtToken(jwtToken, validationParameters, new JwtTokenDecryptionParameters
            {
                Alg = jwtToken.Alg,
                AuthenticationTag = jwtToken.AuthenticationTag,
                Ciphertext = jwtToken.Ciphertext,
                DecompressionFunction = JwtTokenUtilities.DecompressToken,
                Enc = jwtToken.Enc,
                EncodedHeader = jwtToken.EncodedHeader,
                EncodedToken = jwtToken.EncodedToken,
                InitializationVector = jwtToken.InitializationVector,
                Keys = keys,
                Zip = jwtToken.Zip,
            });
        }

        /// <summary>
        /// Encrypts a JWS.
        /// </summary>
        /// <param name="innerJwt">A 'JSON Web Token' (JWT) in JWS Compact Serialization Format.</param>
        /// <param name="encryptingCredentials">Defines the security key and algorithm that will be used to encrypt the <paramref name="innerJwt"/>.</param>
        /// <exception cref="ArgumentNullException">if <paramref name="innerJwt"/> is null or empty.</exception>
        /// <exception cref="ArgumentNullException">if <paramref name="encryptingCredentials"/> is null.</exception>
        /// <exception cref="ArgumentException">if both <see cref="EncryptingCredentials.CryptoProviderFactory"/> and <see cref="EncryptingCredentials.Key"/>.<see cref="CryptoProviderFactory"/> are null.</exception>
        /// <exception cref="SecurityTokenEncryptionFailedException">if the CryptoProviderFactory being used does not support the <see cref="EncryptingCredentials.Enc"/> (algorithm), <see cref="EncryptingCredentials.Key"/> pair.</exception>
        /// <exception cref="SecurityTokenEncryptionFailedException">if unable to create a token encryption provider for the <see cref="EncryptingCredentials.Enc"/> (algorithm), <see cref="EncryptingCredentials.Key"/> pair.</exception>
        /// <exception cref="SecurityTokenEncryptionFailedException">if encryption fails using the <see cref="EncryptingCredentials.Enc"/> (algorithm), <see cref="EncryptingCredentials.Key"/> pair.</exception>
        /// <exception cref="SecurityTokenEncryptionFailedException">if not using one of the supported content encryption key (CEK) algorithms: 128, 384 or 512 AesCbcHmac (this applies in the case of key wrap only, not direct encryption).</exception>
        public string EncryptToken(string innerJwt, EncryptingCredentials encryptingCredentials)
        {
            if (string.IsNullOrEmpty(innerJwt))
                throw LogHelper.LogArgumentNullException(nameof(innerJwt));

            if (encryptingCredentials == null)
                throw LogHelper.LogArgumentNullException(nameof(encryptingCredentials));

            return EncryptTokenPrivate(innerJwt, encryptingCredentials, null, null, null);
        }

        /// <summary>
        /// Encrypts a JWS.
        /// </summary>
        /// <param name="innerJwt">A 'JSON Web Token' (JWT) in JWS Compact Serialization Format.</param>
        /// <param name="encryptingCredentials">Defines the security key and algorithm that will be used to encrypt the <paramref name="innerJwt"/>.</param>
        /// <param name="additionalHeaderClaims">Defines the dictionary containing any custom header claims that need to be added to the outer JWT token header.</param>
        /// <exception cref="ArgumentNullException">if <paramref name="innerJwt"/> is null or empty.</exception>
        /// <exception cref="ArgumentNullException">if <paramref name="encryptingCredentials"/> is null.</exception>
        /// <exception cref="ArgumentNullException">if <paramref name="additionalHeaderClaims"/> is null.</exception>
        /// <exception cref="ArgumentException">if both <see cref="EncryptingCredentials.CryptoProviderFactory"/> and <see cref="EncryptingCredentials.Key"/>.<see cref="CryptoProviderFactory"/> are null.</exception>
        /// <exception cref="SecurityTokenEncryptionFailedException">if the CryptoProviderFactory being used does not support the <see cref="EncryptingCredentials.Enc"/> (algorithm), <see cref="EncryptingCredentials.Key"/> pair.</exception>
        /// <exception cref="SecurityTokenEncryptionFailedException">if unable to create a token encryption provider for the <see cref="EncryptingCredentials.Enc"/> (algorithm), <see cref="EncryptingCredentials.Key"/> pair.</exception>
        /// <exception cref="SecurityTokenEncryptionFailedException">if encryption fails using the <see cref="EncryptingCredentials.Enc"/> (algorithm), <see cref="EncryptingCredentials.Key"/> pair.</exception>
        /// <exception cref="SecurityTokenEncryptionFailedException">if not using one of the supported content encryption key (CEK) algorithms: 128, 384 or 512 AesCbcHmac (this applies in the case of key wrap only, not direct encryption).</exception>
        public string EncryptToken(string innerJwt, EncryptingCredentials encryptingCredentials, IDictionary<string, object> additionalHeaderClaims)
        {
            if (string.IsNullOrEmpty(innerJwt))
                throw LogHelper.LogArgumentNullException(nameof(innerJwt));

            if (encryptingCredentials == null)
                throw LogHelper.LogArgumentNullException(nameof(encryptingCredentials));

            if (additionalHeaderClaims == null)
                throw LogHelper.LogArgumentNullException(nameof(additionalHeaderClaims));

            return EncryptTokenPrivate(innerJwt, encryptingCredentials, null, additionalHeaderClaims, null);
        }

        /// <summary>
        /// Encrypts a JWS.
        /// </summary>
        /// <param name="innerJwt">A 'JSON Web Token' (JWT) in JWS Compact Serialization Format.</param>
        /// <param name="encryptingCredentials">Defines the security key and algorithm that will be used to encrypt the <paramref name="innerJwt"/>.</param>
        /// <param name="algorithm">Defines the compression algorithm that will be used to compress the 'innerJwt'.</param>
        /// <exception cref="ArgumentNullException">if <paramref name="innerJwt"/> is null or empty.</exception>
        /// <exception cref="ArgumentNullException">if <paramref name="encryptingCredentials"/> is null.</exception>
        /// <exception cref="ArgumentNullException">if <paramref name="algorithm"/> is null or empty.</exception>
        /// <exception cref="ArgumentException">if both <see cref="EncryptingCredentials.CryptoProviderFactory"/> and <see cref="EncryptingCredentials.Key"/>.<see cref="CryptoProviderFactory"/> are null.</exception>
        /// <exception cref="SecurityTokenEncryptionFailedException">if the CryptoProviderFactory being used does not support the <see cref="EncryptingCredentials.Enc"/> (algorithm), <see cref="EncryptingCredentials.Key"/> pair.</exception>
        /// <exception cref="SecurityTokenEncryptionFailedException">if unable to create a token encryption provider for the <see cref="EncryptingCredentials.Enc"/> (algorithm), <see cref="EncryptingCredentials.Key"/> pair.</exception>
        /// <exception cref="SecurityTokenCompressionFailedException">if compression using <paramref name="algorithm"/> fails.</exception>
        /// <exception cref="SecurityTokenEncryptionFailedException">if encryption fails using the <see cref="EncryptingCredentials.Enc"/> (algorithm), <see cref="EncryptingCredentials.Key"/> pair.</exception>
        /// <exception cref="SecurityTokenEncryptionFailedException">if not using one of the supported content encryption key (CEK) algorithms: 128, 384 or 512 AesCbcHmac (this applies in the case of key wrap only, not direct encryption).</exception>
        public string EncryptToken(string innerJwt, EncryptingCredentials encryptingCredentials, string algorithm)
        {
            if (string.IsNullOrEmpty(innerJwt))
                throw LogHelper.LogArgumentNullException(nameof(innerJwt));

            if (encryptingCredentials == null)
                throw LogHelper.LogArgumentNullException(nameof(encryptingCredentials));

            if (string.IsNullOrEmpty(algorithm))
                throw LogHelper.LogArgumentNullException(nameof(algorithm));

            return EncryptTokenPrivate(innerJwt, encryptingCredentials, algorithm, null, null);
        }

        /// <summary>
        /// Encrypts a JWS.
        /// </summary>
        /// <param name="innerJwt">A 'JSON Web Token' (JWT) in JWS Compact Serialization Format.</param>
        /// <param name="encryptingCredentials">Defines the security key and algorithm that will be used to encrypt the <paramref name="innerJwt"/>.</param>
        /// <param name="algorithm">Defines the compression algorithm that will be used to compress the <paramref name="innerJwt"/></param>
        /// <param name="additionalHeaderClaims">Defines the dictionary containing any custom header claims that need to be added to the outer JWT token header.</param>
        /// <exception cref="ArgumentNullException">if <paramref name="innerJwt"/> is null or empty.</exception>
        /// <exception cref="ArgumentNullException">if <paramref name="encryptingCredentials"/> is null.</exception>
        /// <exception cref="ArgumentNullException">if <paramref name="algorithm"/> is null or empty.</exception>
        /// <exception cref="ArgumentNullException">if <paramref name="additionalHeaderClaims"/> is null or empty.</exception>
        /// <exception cref="ArgumentException">if both <see cref="EncryptingCredentials.CryptoProviderFactory"/> and <see cref="EncryptingCredentials.Key"/>.<see cref="CryptoProviderFactory"/> are null.</exception>
        /// <exception cref="SecurityTokenEncryptionFailedException">if the CryptoProviderFactory being used does not support the <see cref="EncryptingCredentials.Enc"/> (algorithm), <see cref="EncryptingCredentials.Key"/> pair.</exception>
        /// <exception cref="SecurityTokenEncryptionFailedException">if unable to create a token encryption provider for the <see cref="EncryptingCredentials.Enc"/> (algorithm), <see cref="EncryptingCredentials.Key"/> pair.</exception>
        /// <exception cref="SecurityTokenCompressionFailedException">if compression using 'algorithm' fails.</exception>
        /// <exception cref="SecurityTokenEncryptionFailedException">if encryption fails using the <see cref="EncryptingCredentials.Enc"/> (algorithm), <see cref="EncryptingCredentials.Key"/> pair.</exception>
        /// <exception cref="SecurityTokenEncryptionFailedException">if not using one of the supported content encryption key (CEK) algorithms: 128, 384 or 512 AesCbcHmac (this applies in the case of key wrap only, not direct encryption).</exception>
        public string EncryptToken(string innerJwt, EncryptingCredentials encryptingCredentials, string algorithm, IDictionary<string, object> additionalHeaderClaims)
        {
            if (string.IsNullOrEmpty(innerJwt))
                throw LogHelper.LogArgumentNullException(nameof(innerJwt));

            if (encryptingCredentials == null)
                throw LogHelper.LogArgumentNullException(nameof(encryptingCredentials));

            if (string.IsNullOrEmpty(algorithm))
                throw LogHelper.LogArgumentNullException(nameof(algorithm));

            if (additionalHeaderClaims == null)
                throw LogHelper.LogArgumentNullException(nameof(additionalHeaderClaims));

            return EncryptTokenPrivate(innerJwt, encryptingCredentials, algorithm, additionalHeaderClaims, null);
        }

        private static string EncryptTokenPrivate(string innerJwt, EncryptingCredentials encryptingCredentials, string compressionAlgorithm, IDictionary<string, object> additionalHeaderClaims, string tokenType)
        {
            var cryptoProviderFactory = encryptingCredentials.CryptoProviderFactory ?? encryptingCredentials.Key.CryptoProviderFactory;

            if (cryptoProviderFactory == null)
                throw LogHelper.LogExceptionMessage(new ArgumentException(TokenLogMessages.IDX10620));

<<<<<<< HEAD
            byte[] wrappedKey;
            SecurityKey securityKey = JwtTokenUtilities.GetSecurityKey(encryptingCredentials,cryptoProviderFactory, out wrappedKey);
=======
            byte[] wrappedKey = null;
            SecurityKey securityKey = JwtTokenUtilities.GetSecurityKey(encryptingCredentials, cryptoProviderFactory, out wrappedKey);
>>>>>>> b45a5b4c

            using (var encryptionProvider = cryptoProviderFactory.CreateAuthenticatedEncryptionProvider(securityKey, encryptingCredentials.Enc))
            {
                if (encryptionProvider == null)
                    throw LogHelper.LogExceptionMessage(new SecurityTokenEncryptionFailedException(LogMessages.IDX14103));

                var header = CreateDefaultJWEHeader(encryptingCredentials, compressionAlgorithm, tokenType);

                if (additionalHeaderClaims != null)
                    header.Merge(JObject.FromObject(additionalHeaderClaims));

                byte[] plainText;
                if (!string.IsNullOrEmpty(compressionAlgorithm))
                {
                    try
                    {
                        plainText = CompressToken(innerJwt, compressionAlgorithm);
                    }
                    catch (Exception ex)
                    {
                        throw LogHelper.LogExceptionMessage(new SecurityTokenCompressionFailedException(LogHelper.FormatInvariant(TokenLogMessages.IDX10680, compressionAlgorithm), ex));
                    }
                }
                else
                {
                    plainText = Encoding.UTF8.GetBytes(innerJwt);
                }

                try
                {
                    var rawHeader = Base64UrlEncoder.Encode(Encoding.UTF8.GetBytes(header.ToString(Formatting.None)));
                    var encryptionResult = encryptionProvider.Encrypt(plainText, Encoding.ASCII.GetBytes(rawHeader));
                    return JwtConstants.DirectKeyUseAlg.Equals(encryptingCredentials.Alg, StringComparison.Ordinal) ?
                        string.Join(".", rawHeader, string.Empty, Base64UrlEncoder.Encode(encryptionResult.IV), Base64UrlEncoder.Encode(encryptionResult.Ciphertext), Base64UrlEncoder.Encode(encryptionResult.AuthenticationTag)):
                        string.Join(".", rawHeader, Base64UrlEncoder.Encode(wrappedKey), Base64UrlEncoder.Encode(encryptionResult.IV), Base64UrlEncoder.Encode(encryptionResult.Ciphertext), Base64UrlEncoder.Encode(encryptionResult.AuthenticationTag));
                }
                catch (Exception ex)
                {
                    throw LogHelper.LogExceptionMessage(new SecurityTokenEncryptionFailedException(LogHelper.FormatInvariant(TokenLogMessages.IDX10616, encryptingCredentials.Enc, encryptingCredentials.Key), ex));
                }
            }
        }

        internal IEnumerable<SecurityKey> GetContentEncryptionKeys(JsonWebToken jwtToken, TokenValidationParameters validationParameters)
        {
            IEnumerable<SecurityKey> keys = null;

            if (validationParameters.TokenDecryptionKeyResolver != null)
                keys = validationParameters.TokenDecryptionKeyResolver(jwtToken.EncodedToken, jwtToken, jwtToken.Kid, validationParameters);
            else
            {
                var key = ResolveTokenDecryptionKey(jwtToken.EncodedToken, jwtToken, validationParameters);
                if (key != null)
                    keys = new List<SecurityKey> { key };
            }

            // control gets here if:
            // 1. User specified delegate: TokenDecryptionKeyResolver returned null
            // 2. ResolveTokenDecryptionKey returned null
            // Try all the keys. This is the degenerate case, not concerned about perf.
            if (keys == null)
                keys = JwtTokenUtilities.GetAllDecryptionKeys(validationParameters);

            if (jwtToken.Alg.Equals(JwtConstants.DirectKeyUseAlg, StringComparison.Ordinal))
                return keys;

            var unwrappedKeys = new List<SecurityKey>();
            // keep track of exceptions thrown, keys that were tried
            var exceptionStrings = new StringBuilder();
            var keysAttempted = new StringBuilder();
            foreach (var key in keys)
            {
                try
                {
                    if (key.CryptoProviderFactory.IsSupportedAlgorithm(jwtToken.Alg, key))
                    {
                        var kwp = key.CryptoProviderFactory.CreateKeyWrapProviderForUnwrap(key, jwtToken.Alg);
                        var unwrappedKey = kwp.UnwrapKey(Base64UrlEncoder.DecodeBytes(jwtToken.EncryptedKey));
                        unwrappedKeys.Add(new SymmetricSecurityKey(unwrappedKey));
                    }
                }
                catch (Exception ex)
                {
                    exceptionStrings.AppendLine(ex.ToString());
                }
                keysAttempted.AppendLine(key.ToString());
            }

            if (unwrappedKeys.Count > 0 || exceptionStrings.Length == 0)
                return unwrappedKeys;
            else
                throw LogHelper.LogExceptionMessage(new SecurityTokenKeyWrapException(LogHelper.FormatInvariant(TokenLogMessages.IDX10618, keysAttempted, exceptionStrings, jwtToken)));
        }

        /// <summary>
        /// Returns a <see cref="SecurityKey"/> to use when decrypting a JWE.
        /// </summary>
        /// <param name="token">The <see cref="string"/> the token that is being decrypted.</param>
        /// <param name="jwtToken">The <see cref="JsonWebToken"/> that is being decrypted.</param>
        /// <param name="validationParameters">A <see cref="TokenValidationParameters"/>  required for validation.</param>
        /// <returns>Returns a <see cref="SecurityKey"/> to use for signature validation.</returns>
        /// <remarks>If key fails to resolve, then null is returned</remarks>
        protected virtual SecurityKey ResolveTokenDecryptionKey(string token, JsonWebToken jwtToken, TokenValidationParameters validationParameters)
        {
            if (jwtToken == null)
                throw LogHelper.LogArgumentNullException(nameof(jwtToken));

            if (validationParameters == null)
                throw LogHelper.LogArgumentNullException(nameof(validationParameters));

            if (!string.IsNullOrEmpty(jwtToken.Kid))
            {
                if (validationParameters.TokenDecryptionKey != null
                    && string.Equals(validationParameters.TokenDecryptionKey.KeyId, jwtToken.Kid, validationParameters.TokenDecryptionKey is X509SecurityKey ? StringComparison.OrdinalIgnoreCase : StringComparison.Ordinal))
                    return validationParameters.TokenDecryptionKey;

                if (validationParameters.TokenDecryptionKeys != null)
                {
                    foreach (var key in validationParameters.TokenDecryptionKeys)
                    {
                        if (key != null && string.Equals(key.KeyId, jwtToken.Kid, key is X509SecurityKey ? StringComparison.OrdinalIgnoreCase : StringComparison.Ordinal))
                            return key;
                    }
                }
            }

            if (!string.IsNullOrEmpty(jwtToken.X5t))
            {
                if (validationParameters.TokenDecryptionKey != null)
                {
                    if (string.Equals(validationParameters.TokenDecryptionKey.KeyId, jwtToken.X5t, validationParameters.TokenDecryptionKey is X509SecurityKey ? StringComparison.OrdinalIgnoreCase : StringComparison.Ordinal))
                        return validationParameters.TokenDecryptionKey;

                    var x509Key = validationParameters.TokenDecryptionKey as X509SecurityKey;
                    if (x509Key != null && string.Equals(x509Key.X5t, jwtToken.X5t, StringComparison.OrdinalIgnoreCase))
                        return validationParameters.TokenDecryptionKey;
                }

                if (validationParameters.TokenDecryptionKeys != null)
                {
                    foreach (var key in validationParameters.TokenDecryptionKeys)
                    {
                        if (key != null && string.Equals(key.KeyId, jwtToken.X5t, key is X509SecurityKey ? StringComparison.OrdinalIgnoreCase : StringComparison.Ordinal))
                            return key;

                        var x509Key = key as X509SecurityKey;
                        if (x509Key != null && string.Equals(x509Key.X5t, jwtToken.X5t, StringComparison.OrdinalIgnoreCase))
                            return key;
                    }
                }
            }
            return null;
        }

        /// <summary>
        /// Converts a string into an instance of <see cref="JsonWebToken"/>.
        /// </summary>
        /// <param name="token">A 'JSON Web Token' (JWT) in JWS or JWE Compact Serialization Format.</param>
        /// <returns>A <see cref="JsonWebToken"/></returns>
        /// <exception cref="ArgumentNullException"><paramref name="token"/> is null or empty.</exception>
        /// <exception cref="ArgumentException">'token.Length' is greater than <see cref="TokenHandler.MaximumTokenSizeInBytes"/>.</exception>
        /// <remarks><para>If the <paramref name="token"/> is in JWE Compact Serialization format, only the protected header will be deserialized.</para>
        /// This method is unable to decrypt the payload. Use <see cref="ValidateToken(string, TokenValidationParameters)"/>to obtain the payload.</remarks>
        public virtual JsonWebToken ReadJsonWebToken(string token)
        {
            if (string.IsNullOrEmpty(token))
                throw LogHelper.LogArgumentNullException(nameof(token));

            if (token.Length > MaximumTokenSizeInBytes)
                throw LogHelper.LogExceptionMessage(new ArgumentException(LogHelper.FormatInvariant(TokenLogMessages.IDX10209, token.Length, MaximumTokenSizeInBytes)));

            return new JsonWebToken(token);
        }

        /// <summary>
        /// Converts a string into an instance of <see cref="JsonWebToken"/>.
        /// </summary>
        /// <param name="token">A 'JSON Web Token' (JWT) in JWS or JWE Compact Serialization Format.</param>
        /// <returns>A <see cref="JsonWebToken"/></returns>
        /// <exception cref="ArgumentNullException"><paramref name="token"/> is null or empty.</exception>
        /// <exception cref="ArgumentException">'token.Length' is greater than <see cref="TokenHandler.MaximumTokenSizeInBytes"/>.</exception>
        public virtual SecurityToken ReadToken(string token)
        {
            return ReadJsonWebToken(token);
        }

        /// <summary>
        /// Validates a JWS or a JWE.
        /// </summary>
        /// <param name="token">A 'JSON Web Token' (JWT) in JWS or JWE Compact Serialization Format.</param>
        /// <param name="validationParameters">A <see cref="TokenValidationParameters"/>  required for validation.</param>
        /// <returns>A <see cref="TokenValidationResult"/></returns>
        public virtual TokenValidationResult ValidateToken(string token, TokenValidationParameters validationParameters)
        {
            if (string.IsNullOrEmpty(token))
                return new TokenValidationResult { Exception = LogHelper.LogArgumentNullException(nameof(token)), IsValid = false };

            if (validationParameters == null)
                return new TokenValidationResult { Exception = LogHelper.LogArgumentNullException(nameof(validationParameters)), IsValid = false };

            if (token.Length > MaximumTokenSizeInBytes)
                return new TokenValidationResult { Exception = LogHelper.LogExceptionMessage(new ArgumentException(LogHelper.FormatInvariant(TokenLogMessages.IDX10209, token.Length, MaximumTokenSizeInBytes))), IsValid = false };

            try
            {
                switch (JwtTokenUtilities.CountTokenJwtParts(token))
                {
                    case JwtConstants.JweSegmentCount:
                        var jwtToken = new JsonWebToken(token);
                        var decryptedJwt = DecryptToken(jwtToken, validationParameters);
                        var innerToken = ValidateSignature(decryptedJwt, validationParameters);
                        jwtToken.InnerToken = innerToken;
                        var innerTokenValidationResult = ValidateTokenPayload(innerToken, validationParameters);
                        return new TokenValidationResult
                        {
                            SecurityToken = jwtToken,
                            ClaimsIdentity = innerTokenValidationResult.ClaimsIdentity,
                            IsValid = true,
                            TokenType = innerTokenValidationResult.TokenType
                        };
                    case JwtConstants.JwsSegmentCount:
                        var jsonWebToken = ValidateSignature(token, validationParameters);
                        return ValidateTokenPayload(jsonWebToken, validationParameters);
                    default:
                        return new TokenValidationResult
                        {
                            Exception = LogHelper.LogExceptionMessage(new ArgumentException(LogHelper.FormatInvariant(LogMessages.IDX14111, token))),
                            IsValid = false
                        };
                }
            }
            catch (Exception ex)
            {
                return new TokenValidationResult
                {
                    Exception = ex,
                    IsValid = false
                };
            }
        }

        private TokenValidationResult ValidateTokenPayload(JsonWebToken jsonWebToken, TokenValidationParameters validationParameters)
        {
            var expires = jsonWebToken.TryGetClaim(JwtRegisteredClaimNames.Exp, out var _) ? (DateTime?)jsonWebToken.ValidTo : null;
            var notBefore = jsonWebToken.TryGetClaim(JwtRegisteredClaimNames.Nbf, out var _) ? (DateTime?)jsonWebToken.ValidFrom : null;

            Validators.ValidateLifetime(notBefore, expires, jsonWebToken, validationParameters);
            Validators.ValidateAudience(jsonWebToken.Audiences, jsonWebToken, validationParameters);
            var issuer = Validators.ValidateIssuer(jsonWebToken.Issuer, jsonWebToken, validationParameters);
            Validators.ValidateTokenReplay(expires, jsonWebToken.EncodedToken, validationParameters);
            if (validationParameters.ValidateActor && !string.IsNullOrWhiteSpace(jsonWebToken.Actor))
            {
                ValidateToken(jsonWebToken.Actor, validationParameters.ActorValidationParameters ?? validationParameters);
            }
            Validators.ValidateIssuerSecurityKey(jsonWebToken.SigningKey, jsonWebToken, validationParameters);
            var type = Validators.ValidateTokenType(jsonWebToken.Typ, jsonWebToken, validationParameters);

            return new TokenValidationResult
            {
                SecurityToken = jsonWebToken,
                ClaimsIdentity = CreateClaimsIdentity(jsonWebToken, validationParameters, issuer),
                IsValid = true,
                TokenType = type
            };
        }

        /// <summary>
        /// Validates the JWT signature.
        /// </summary>
        private static JsonWebToken ValidateSignature(string token, TokenValidationParameters validationParameters)
        {
            if (string.IsNullOrWhiteSpace(token))
                throw LogHelper.LogArgumentNullException(nameof(token));

            if (validationParameters == null)
                throw LogHelper.LogArgumentNullException(nameof(validationParameters));

            if (validationParameters.SignatureValidator != null)
            {
                var validatedToken = validationParameters.SignatureValidator(token, validationParameters);
                if (validatedToken == null)
                    throw LogHelper.LogExceptionMessage(new SecurityTokenInvalidSignatureException(LogHelper.FormatInvariant(TokenLogMessages.IDX10505, token)));

                var validatedJsonWebToken = validatedToken as JsonWebToken;
                if (validatedJsonWebToken == null)
                    throw LogHelper.LogExceptionMessage(new SecurityTokenInvalidSignatureException(LogHelper.FormatInvariant(TokenLogMessages.IDX10506, typeof(JsonWebToken), validatedToken.GetType(), token)));

                return validatedJsonWebToken;
            }

            JsonWebToken jwtToken;

            if (validationParameters.TokenReader != null)
            {
                var securityToken = validationParameters.TokenReader(token, validationParameters);
                if (securityToken == null)
                    throw LogHelper.LogExceptionMessage(new SecurityTokenInvalidSignatureException(LogHelper.FormatInvariant(TokenLogMessages.IDX10510, token)));

                jwtToken = securityToken as JsonWebToken;
                if (jwtToken == null)
                    throw LogHelper.LogExceptionMessage(new SecurityTokenInvalidSignatureException(LogHelper.FormatInvariant(TokenLogMessages.IDX10509, typeof(JsonWebToken), securityToken.GetType(), token)));
            }
            else
            {
                jwtToken = new JsonWebToken(token);
            }

            if (string.IsNullOrEmpty(jwtToken.EncodedSignature))
            {
                if (validationParameters.RequireSignedTokens)
                    throw LogHelper.LogExceptionMessage(new SecurityTokenInvalidSignatureException(LogHelper.FormatInvariant(TokenLogMessages.IDX10504, token)));
                else
                    return jwtToken;
            }

            bool kidMatched = false;
            IEnumerable<SecurityKey> keys = null;
            if (validationParameters.IssuerSigningKeyResolver != null)
            {
                keys = validationParameters.IssuerSigningKeyResolver(token, jwtToken, jwtToken.Kid, validationParameters);
            }
            else
            {
                var key = JwtTokenUtilities.ResolveTokenSigningKey(jwtToken.Kid, jwtToken.X5t, validationParameters);
                if (key != null)
                {
                    kidMatched = true;
                    keys = new List<SecurityKey> { key };
                }
            }

            if (keys == null && validationParameters.TryAllIssuerSigningKeys)
            {
                // control gets here if:
                // 1. User specified delegate: IssuerSigningKeyResolver returned null
                // 2. ResolveIssuerSigningKey returned null
                // Try all the keys. This is the degenerate case, not concerned about perf.
                keys = TokenUtilities.GetAllSigningKeys(validationParameters);
            }

            // keep track of exceptions thrown, keys that were tried
            var exceptionStrings = new StringBuilder();
            var keysAttempted = new StringBuilder();
            var kidExists = !string.IsNullOrEmpty(jwtToken.Kid);
            byte[] signatureBytes;

            try
            {
                signatureBytes = Base64UrlEncoder.DecodeBytes(jwtToken.EncodedSignature);
            }
            catch (FormatException e)
            {
                throw new SecurityTokenInvalidSignatureException(TokenLogMessages.IDX10508, e);
            }

            if (keys != null)
            {
                var encodedBytes = JwtTokenUtilities.GetBytes(Encoding.UTF8, jwtToken.EncodedHeader, (byte)'.', jwtToken.EncodedPayload);
                foreach (var key in keys)
                {
                    try
                    {
                        if (ValidateSignature(encodedBytes, signatureBytes, key, jwtToken.Alg, jwtToken, validationParameters))
                        {
                            LogHelper.LogInformation(TokenLogMessages.IDX10242, token);
                            jwtToken.SigningKey = key;
                            return jwtToken;
                        }
                    }
                    catch (Exception ex)
                    {
                        exceptionStrings.AppendLine(ex.ToString());
                    }

                    if (key != null)
                    {
                        keysAttempted.Append(key.ToString()).Append(" , KeyId: ").AppendLine(key.KeyId);
                        if (kidExists && !kidMatched && key.KeyId != null)
                            kidMatched = jwtToken.Kid.Equals(key.KeyId, key is X509SecurityKey ? StringComparison.OrdinalIgnoreCase : StringComparison.Ordinal);
                    }
                }
            }

            if (kidExists)
            {
                if (kidMatched)
                    throw LogHelper.LogExceptionMessage(new SecurityTokenInvalidSignatureException(LogHelper.FormatInvariant(TokenLogMessages.IDX10511, keysAttempted, jwtToken.Kid, exceptionStrings, jwtToken)));

                var expires = jwtToken.TryGetClaim(JwtRegisteredClaimNames.Exp, out var _) ? (DateTime?)jwtToken.ValidTo : null;
                var notBefore = jwtToken.TryGetClaim(JwtRegisteredClaimNames.Nbf, out var _) ? (DateTime?)jwtToken.ValidFrom : null;

                InternalValidators.ValidateLifetimeAndIssuerAfterSignatureNotValidatedJwt(
                    jwtToken,
                    notBefore,
                    expires,
                    jwtToken.Kid,
                    validationParameters,
                    exceptionStrings);
            }

            if (keysAttempted.Length > 0)
                throw LogHelper.LogExceptionMessage(new SecurityTokenSignatureKeyNotFoundException(LogHelper.FormatInvariant(TokenLogMessages.IDX10503, keysAttempted, exceptionStrings, jwtToken)));

            throw LogHelper.LogExceptionMessage(new SecurityTokenSignatureKeyNotFoundException(TokenLogMessages.IDX10500));
        }

        /// <summary>
        /// Obtains a <see cref="SignatureProvider "/> and validates the signature.
        /// </summary>
        /// <param name="encodedBytes">Bytes to validate.</param>
        /// <param name="signature">Signature to compare against.</param>
        /// <param name="key"><See cref="SecurityKey"/> to use.</param>
        /// <param name="algorithm">Crypto algorithm to use.</param>
        /// <param name="securityToken">The <see cref="SecurityToken"/> being validated.</param>
        /// <param name="validationParameters">Priority will be given to <see cref="TokenValidationParameters.CryptoProviderFactory"/> over <see cref="SecurityKey.CryptoProviderFactory"/>.</param>
        /// <returns>'true' if signature is valid.</returns>
        internal static bool ValidateSignature(byte[] encodedBytes, byte[] signature, SecurityKey key, string algorithm, SecurityToken securityToken, TokenValidationParameters validationParameters)
        {
            var cryptoProviderFactory = validationParameters.CryptoProviderFactory ?? key.CryptoProviderFactory;
            if (!cryptoProviderFactory.IsSupportedAlgorithm(algorithm, key))
            {
                LogHelper.LogInformation(LogMessages.IDX14000, algorithm, key);
                return false;
            }

            Validators.ValidateAlgorithm(algorithm, key, securityToken, validationParameters);

            var signatureProvider = cryptoProviderFactory.CreateForVerifying(key, algorithm);
            if (signatureProvider == null)
                throw LogHelper.LogExceptionMessage(new InvalidOperationException(LogHelper.FormatInvariant(TokenLogMessages.IDX10636, key == null ? "Null" : key.ToString(), algorithm ?? "Null")));

            try
            {
                return signatureProvider.Verify(encodedBytes, signature);
            }
            finally
            {
                cryptoProviderFactory.ReleaseSignatureProvider(signatureProvider);
            }
        }
    }
}<|MERGE_RESOLUTION|>--- conflicted
+++ resolved
@@ -741,13 +741,8 @@
             if (cryptoProviderFactory == null)
                 throw LogHelper.LogExceptionMessage(new ArgumentException(TokenLogMessages.IDX10620));
 
-<<<<<<< HEAD
             byte[] wrappedKey;
-            SecurityKey securityKey = JwtTokenUtilities.GetSecurityKey(encryptingCredentials,cryptoProviderFactory, out wrappedKey);
-=======
-            byte[] wrappedKey = null;
             SecurityKey securityKey = JwtTokenUtilities.GetSecurityKey(encryptingCredentials, cryptoProviderFactory, out wrappedKey);
->>>>>>> b45a5b4c
 
             using (var encryptionProvider = cryptoProviderFactory.CreateAuthenticatedEncryptionProvider(securityKey, encryptingCredentials.Enc))
             {
