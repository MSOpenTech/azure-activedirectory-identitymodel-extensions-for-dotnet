//------------------------------------------------------------------------------
//
// Copyright (c) Microsoft Corporation.
// All rights reserved.
//
// This code is licensed under the MIT License.
//
// Permission is hereby granted, free of charge, to any person obtaining a copy
// of this software and associated documentation files(the "Software"), to deal
// in the Software without restriction, including without limitation the rights
// to use, copy, modify, merge, publish, distribute, sublicense, and / or sell
// copies of the Software, and to permit persons to whom the Software is
// furnished to do so, subject to the following conditions :
//
// The above copyright notice and this permission notice shall be included in
// all copies or substantial portions of the Software.
//
// THE SOFTWARE IS PROVIDED "AS IS", WITHOUT WARRANTY OF ANY KIND, EXPRESS OR
// IMPLIED, INCLUDING BUT NOT LIMITED TO THE WARRANTIES OF MERCHANTABILITY,
// FITNESS FOR A PARTICULAR PURPOSE AND NONINFRINGEMENT.IN NO EVENT SHALL THE
// AUTHORS OR COPYRIGHT HOLDERS BE LIABLE FOR ANY CLAIM, DAMAGES OR OTHER
// LIABILITY, WHETHER IN AN ACTION OF CONTRACT, TORT OR OTHERWISE, ARISING FROM,
// OUT OF OR IN CONNECTION WITH THE SOFTWARE OR THE USE OR OTHER DEALINGS IN
// THE SOFTWARE.
//
//------------------------------------------------------------------------------

using Microsoft.IdentityModel.Logging;
using System.Security.Cryptography;
using System.Security.Cryptography.X509Certificates;
using System;

namespace Microsoft.IdentityModel.Tokens
{
    /// <summary>
    /// Security key that allows access to cert
    /// </summary>
    public class X509SecurityKey : AsymmetricSecurityKey
    {
        X509Certificate2 _certificate;
        AsymmetricAlgorithm _privateKey;
        bool _privateKeyAvailabilityDetermined;
        AsymmetricAlgorithm _publicKey;
        object _thisLock = new Object();

        /// <summary>
        /// Instantiates a <see cref="SecurityKey"/> using a <see cref="X509Certificate2"/>
        /// </summary>
        /// <param name="certificate">The cert to use.</param>
        public X509SecurityKey(X509Certificate2 certificate)
        {
            if (certificate == null)
                throw new ArgumentNullException("certificate");

            _certificate = certificate;
            KeyId = certificate.Thumbprint;
            X5t = Base64UrlEncoder.Encode(certificate.GetCertHash());
        }

        /// <summary>
        /// Gets the key size.
        /// </summary>
        public override int KeySize
        {
            get
            {
                return PublicKey.KeySize;
            }
        }

        /// <summary>
        /// Gets the X5t of this <see cref="X509SecurityKey"/>.
        /// </summary>
        public string X5t { get; }

        /// <summary>
        /// Returns the private key from the <see cref="X509SecurityKey"/>.
        /// </summary>
        public AsymmetricAlgorithm PrivateKey
        {
            get
            {
                if (!_privateKeyAvailabilityDetermined)
                {
                    lock (ThisLock)
                    {
                        if (!_privateKeyAvailabilityDetermined)
                        {
#if NETSTANDARD1_4
                            _privateKey = RSACertificateExtensions.GetRSAPrivateKey(_certificate);
#else
                            _privateKey = _certificate.PrivateKey;
#endif
                            _privateKeyAvailabilityDetermined = true;
                        }
                    }
                }

                return _privateKey;
            }
        }

        /// <summary>
        /// Gets the public key from the <see cref="X509SecurityKey"/>.
        /// </summary>
        public AsymmetricAlgorithm PublicKey
        {
            get
            {
                if (_publicKey == null)
                {
                    lock (ThisLock)
                    {
                        if (_publicKey == null)
                        {
#if NETSTANDARD1_4
                            _publicKey = RSACertificateExtensions.GetRSAPublicKey(_certificate);
#else
                            _publicKey = _certificate.PublicKey.Key;
#endif
                        }
                    }
                }

                return _publicKey;
            }
        }

        object ThisLock
        {
            get { return _thisLock; }
        }

        /// <summary>
        /// Gets a bool indicating if a private key exists.
        /// </summary>
        /// <return>true if it has a private key; otherwise, false.</return>
        public override bool HasPrivateKey
        {
            get { return (PrivateKey != null); }
        }

        /// <summary>
        /// Gets the <see cref="X509Certificate2"/>.
        /// </summary>
        public X509Certificate2 Certificate
        {
            get { return _certificate; }
        }

        /// <summary>
        /// Returns a bool indicating if this key is equivalent to another key.
        /// </summary>
        /// <return>true if the keys are equal; otherwise, false.</return>
        public override bool Equals(object obj)
        {
            X509SecurityKey other = obj as X509SecurityKey;
            if (other == null)
                return false;

<<<<<<< HEAD
            return other.Certificate.ToString() == this._certificate.ToString();
=======
            return other.Certificate.Thumbprint.ToString() == this._certificate.Thumbprint.ToString();
>>>>>>> 760e9531
        }

        /// <summary>
        /// Returns an int hash code.
        /// </summary>
        /// <return>An int hash code</return>
        public override int GetHashCode()
        {
            return _certificate.GetHashCode();
        }
    }
}<|MERGE_RESOLUTION|>--- conflicted
+++ resolved
@@ -158,11 +158,7 @@
             if (other == null)
                 return false;
 
-<<<<<<< HEAD
-            return other.Certificate.ToString() == this._certificate.ToString();
-=======
             return other.Certificate.Thumbprint.ToString() == this._certificate.Thumbprint.ToString();
->>>>>>> 760e9531
         }
 
         /// <summary>
